--- conflicted
+++ resolved
@@ -95,16 +95,12 @@
 
   private sealed abstract class Main
 
-<<<<<<< HEAD
   /** Creates [[EventualJournal]] instance calling Cassandra appropriately.
     *
     * The implementation itself is abstracted from the calls to Cassandra which
     * should be passed as part of [[Statements]] parameter.
     */
-  def apply[F[_]: Monad](statements: Statements[F]): EventualJournal[F] = {
-=======
   def apply[F[_]: MonadThrow](statements: Statements[F]): EventualJournal[F] = {
->>>>>>> 5639c429
 
     new Main with EventualJournal[F] {
 
@@ -142,7 +138,7 @@
                     .next[Option]
                   (seqNr1, Stream[F].single(record))
                 } else {
-                  val msg = s"Data integrity violated: seqNr $seqNr duplicated in multiple records from eventual journal for key $key"
+                  val msg = s"Data integrity violated: seqNr $seqNr duplicated in multiple records from eventual journal, key $key"
                   val err = new JournalError(msg)
                   (seqNr.some, err.raiseError[F, EventRecord[EventualPayloadAndType]].toStream)
                 }

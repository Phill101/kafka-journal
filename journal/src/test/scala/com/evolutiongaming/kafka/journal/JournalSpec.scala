--- conflicted
+++ resolved
@@ -1,15 +1,11 @@
 package com.evolutiongaming.kafka.journal
 
-import cats.Monad
 import cats.data.{NonEmptyList => Nel}
 import cats.effect.kernel.Sync
 import cats.effect.{Clock, IO}
 import cats.syntax.all._
-<<<<<<< HEAD
-import cats.{Monad, MonadError, MonadThrow}
-=======
+import cats.Monad
 import cats.effect.unsafe.implicits.global
->>>>>>> 5639c429
 import com.evolutiongaming.catshelper.ClockHelper._
 import com.evolutiongaming.catshelper.{FromTry, Log, MeasureDuration}
 import com.evolutiongaming.concurrent.CurrentThreadExecutionContext
@@ -437,11 +433,7 @@
 
   object SeqNrJournal {
 
-<<<<<<< HEAD
-    def apply[F[_]: MonadThrow, A](journals: Journals[F])(implicit
-=======
-    def apply[F[_] : Monad, A](journals: Journals[F])(implicit
->>>>>>> 5639c429
+    def apply[F[_]: Monad, A](journals: Journals[F])(implicit
       kafkaRead: KafkaRead[F, A],
       eventualRead: EventualRead[F, A],
       kafkaWrite: KafkaWrite[F, A],
@@ -449,11 +441,7 @@
       apply(journals(key))
     }
 
-<<<<<<< HEAD
-    def apply[F[_]: MonadThrow, A](journal: Journal[F])(implicit
-=======
-    def apply[F[_] : Monad, A](journal: Journal[F])(implicit
->>>>>>> 5639c429
+    def apply[F[_]: Monad, A](journal: Journal[F])(implicit
       kafkaRead: KafkaRead[F, A],
       eventualRead: EventualRead[F, A],
       kafkaWrite: KafkaWrite[F, A],
